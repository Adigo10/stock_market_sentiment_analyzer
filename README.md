# Stock Market Sentiment Analyzer

> AI-powered financial news analysis platform using deep learning for sentiment prediction, keyphrase extraction, and intelligent article ranking.

[![License: MIT](https://img.shields.io/badge/License-MIT-yellow.svg)](LICENSE)
[![Python 3.7+](https://img.shields.io/badge/python-3.7+-blue.svg)](https://www.python.org/downloads/)

---

## 📋 Table of Contents

- [Overview](#overview)
- [Features](#features)
- [Architecture](#architecture)
- [Quick Start](#quick-start)
- [Documentation](#documentation)
- [Usage Examples](#usage-examples)
- [API Reference](#api-reference)
- [Contributing](#contributing)
- [License](#license)

---

## 🎯 Overview

The Stock Market Sentiment Analyzer is an end-to-end system that fetches, processes, and analyzes financial news articles to provide actionable insights for stock market analysis. It combines rule-based ranking, deep learning sentiment prediction (Flan-T5), and advanced keyphrase extraction to deliver comprehensive article analysis.

### Key Capabilities

- **Real-time News Fetching**: Retrieves latest financial news from Finnhub API with intelligent caching
- **Deep Learning Sentiment Analysis**: Uses fine-tuned Flan-T5 model for accurate sentiment prediction
- **Intelligent Ranking**: Combines recency, event magnitude, and similarity scoring
- **Keyphrase Extraction**: Identifies and classifies key financial terms and entities
- **Interactive Frontend**: Streamlit-based UI for easy exploration and analysis
- **RESTful API**: FastAPI backend for seamless integration

---

## ✨ Features

### 🔍 Data Processing
- **Financial Text Cleaning**: Custom preprocessing pipeline preserving financial terminology
- **Deduplication**: Smart duplicate detection and removal
- **Caching System**: Sub-millisecond cache hits with connection pooling
- **Rate Limiting**: Intelligent pagination to respect API limits

### 🤖 AI/ML Models
- **Flan-T5 Sentiment Predictor**: Fine-tuned transformer model for financial sentiment
- **Similarity Expansion**: Cosine similarity-based article grouping
- **Keyphrase Analyzer**: NLP-based extraction with sentiment classification
- **Rule-Based Ranker**: Multi-factor scoring (recency + event magnitude)

### 🎨 User Interface
- **Streamlit Frontend**: Interactive web interface for article exploration
- **Real-time Analysis**: Live updates and processing
- **Company Search**: Support for major tech companies (Apple, Google, Microsoft, Tesla, etc.)
- **Detailed Insights**: Sentiment scores, keyphrases, and ranking explanations

### 🔌 API Integration
- **FastAPI Backend**: High-performance REST API
- **Finnhub Integration**: Real-time financial news data
- **DeepSeek API**: Optional synthetic data generation
- **CORS Support**: Cross-origin requests enabled

---

## 🏗️ Architecture

### Architecture Diagram

![System Architecture](data/architecture.png)

### Tech Stack

**Backend**
- FastAPI (REST API)
- PyTorch (Deep Learning)
- Transformers (Hugging Face)
- Sentence-Transformers (Embeddings)
- NLTK & spaCy (NLP)

**Frontend**
- Streamlit (Web UI)
- Typescript (Responsive Web UI)
- Pandas (Data Handling)

**APIs & Services**
- Finnhub API (Financial News)
- DeepSeek API (Synthetic Data)
- Groq API (Similariy summary)

---

## 🚀 Quick Start

### Prerequisites

- Python 3.7+
- Git LFS (for model weights)
- API Keys:
  - Finnhub API key
  - DeepSeek API key (optional, for synthetic data generation)
  - Groq API key

### Installation

1. **Clone the repository**
   ```powershell
   git clone https://github.com/Adigo10/stock_market_sentiment_analyzer.git
   cd stock_market_sentiment_analyzer
   ```

2. **Install dependencies**
   ```powershell
   pip install -r requirements.txt
   ```

3. **Download NLTK resources**
   ```powershell
   python setup_nltk.py
   ```

4. **Set up the Flan-T5 model**
   ```powershell
   cd model
   git lfs install
   git clone https://huggingface.co/tssrihari/Flan_T5_Base
   cd ..
   ```

5. **Configure environment variables**
   
   Create a `.env` file in the project root:
   ```
   FINNHUB_API_KEY=your_finnhub_api_key_here
   GROQ_API_KEY=your_groq_api_key_here

   ```


### Running the Application

1. **Start the backend server**
   ```powershell
   python server.py
   ```
   Server runs on `http://localhost:8000`

2. **Start the frontend (in a new terminal)**
   ```powershell
   streamlit run frontend.py
   ```
   UI opens automatically at `http://localhost:8501`

3. **Quick launch**

   1. **Quick launch (Windows - Streamlit)**
   ```powershell
   .\start.bat
   ```

   2. **Quick launch (MacOS/Linux - Streamlit)**
   ```bash
   ./start.sh
   ```

   3. **Quick launch (Windows - React)**
   ```powershell
   .\start_react.bat
   ```

   4. **Quick launch (MacOS/Linux - React)**
   ```bash
   ./start_react.sh
   ```

<<<<<<< HEAD

=======
>>>>>>> 13b222fb
## 📚 Documentation

Comprehensive guides and documentation are available in the [`doc/`](doc/) folder:

### Setup & Configuration
- **[Setup Guide](doc/setup.md)** - Complete installation and configuration instructions
- **[Quick Start Integration](doc/QUICK_START_INTEGRATION.md)** - Fast integration guide for the ML pipeline

### Core Components
- **[Data Fetching & Caching](doc/DATA_FETCHING.md)** - Finnhub API integration, caching system, and performance optimization
- **[Model Integration](doc/MODEL_INTEGRATION.md)** - Flan-T5 sentiment predictor and pipeline integration
- **[Rule-Based Ranking](doc/README_RULE_BASED_RANKING.md)** - Article ranking algorithm (recency + event magnitude)
- **[Similarity Scoring](doc/README_SIMILARITY_SCORING.md)** - Cosine similarity expansion and filtering
- **[Keyphrase Analyzer](doc/KEYPHRASE_ANALYZER.md)** - NLP-based keyphrase extraction and classification

### Data Generation & Frontend
- **[Sentiment Data Generator](doc/README_SENTIMENT_GENERATOR.md)** - Generate synthetic training data with DeepSeek API
- **[Frontend Usage](doc/FRONTEND_README.md)** - Streamlit interface guide

---

## 💡 Usage Examples

### 1. Analyze News for a Company

```python
from model_pipeline import FinancialNewsAnalyzer

analyzer = FinancialNewsAnalyzer()
results = analyzer.analyze_company("Apple")

for article in results:
    print(f"Headline: {article['headline']}")
    print(f"Sentiment: {article['predicted_sentiment']}")
    print(f"Keyphrases: {article['keyphrase_analysis']}")
    print("---")
```

### 2. Process Financial Text

```python
from src.data_process import FinancialDataCleaner
import json

sample_data = {
    "news": [
        {
            "id": 1,
            "title": "Tesla Reports Strong Q3 Results",
            "content": "Tesla reported Q3 earnings of $2.3B, beating analyst estimates by 15%.",
            "source": "Reuters",
            "date": "2024-10-15"
        }
    ]
}

cleaner = FinancialDataCleaner()
cleaned = cleaner.process_json_file('input.json', 'output.json')
```

### 3. Generate Synthetic Sentiment Data

```powershell
# Fetch 20 recent news items with sentiment analysis
python .\src\generate_synthetic_data.py --n 20

# Focus on specific companies
python .\src\generate_synthetic_data.py --n 15 --companies NVIDIA Microsoft OpenAI
```

Output CSV format:
```csv
source_name,source,sentiment
Reuters,"NVIDIA announced record quarterly earnings...",<senti>Good<reason>Strong earnings beat
Bloomberg,"Tesla delays FSD rollout...",<senti>Bad<reason>Product launch delays
```

### 4. Run Sentiment Prediction

```python
from src.sentiment_predictor import SentimentPredictor

predictor = SentimentPredictor()
prediction = predictor.predict_single("Apple launches new iPhone with AI features")
print(prediction)
# Output: "<senti>Good<reason>New product launch signals innovation and potential revenue growth"
```

---

## 🔌 API Reference

### GET `/companies`
Returns list of supported company symbols.

**Response:**
```json
{
  "companies": ["AAPL", "GOOGL", "MSFT", "TSLA", ...]
}
```

### POST `/analyze`
Analyze financial news for a specific company.

**Request:**
```json
{
  "company_name": "Apple"
}
```

**Response:**
```json
{
  "company_name": "Apple",
  "status": "success",
  "result": [
    {
      "id": 123,
      "headline": "Apple unveils new AI features",
      "summary": "Detailed summary...",
      "predicted_sentiment": "<senti>Good<reason>Innovation drive",
      "keyphrase_analysis": {
        "positive": ["AI features", "innovation"],
        "neutral": ["product launch"],
        "negative": []
      },
      "rank_score": 0.89,
      "recency_score": 0.95,
      "magnitude_score": 0.85
    }
  ]
}
```

For complete API documentation, see [DATA_FETCHING.md](doc/DATA_FETCHING.md).

---

## 🛠️ Project Structure

```
stock_market_sentiment_analyzer/
├── frontend.py              # Streamlit UI
├── server.py                # FastAPI backend
├── model_pipeline.py        # End-to-end orchestration
├── setup_nltk.py            # NLTK resource downloader
├── requirements.txt         # Python dependencies
├── start.bat                # Windows launch script
│
├── src/                     # Core modules
│   ├── fetch_data.py        # News fetching from Finnhub
│   ├── data_process.py      # Text preprocessing
│   ├── cache_manager.py     # Caching system
│   ├── rule_based_ranker.py # Article ranking
│   ├── sentiment_predictor.py # Flan-T5 sentiment model
│   ├── keyphrase_analyzer.py  # Keyphrase extraction
│   └── generate_synthetic_data.py # Data generation
│
├── pipeline/                # Batch processing
│   └── pipeline.py          # Similarity expansion
│
├── model/                   # ML models
│   └── Flan_T5_Base/        # Fine-tuned sentiment model
│
├── data/                    # Sample datasets
│   ├── ai_news_detailed.csv
│   └── ai_stock_sentiment_5k.csv
│
└── doc/                     # Documentation
    ├── setup.md
    ├── DATA_FETCHING.md
    ├── MODEL_INTEGRATION.md
    └── ... (other guides)
```

---

## 🤝 Contributing

Contributions are welcome! Please feel free to submit a Pull Request. For major changes:

1. Fork the repository
2. Create your feature branch (`git checkout -b feature/AmazingFeature`)
3. Commit your changes (`git commit -m 'Add some AmazingFeature'`)
4. Push to the branch (`git push origin feature/AmazingFeature`)
5. Open a Pull Request

---

## 📄 License

This project is licensed under the MIT License - see the [LICENSE](LICENSE) file for details.

---

## 🙏 Acknowledgments

- **Flan-T5 Model**: [HuggingFace](https://huggingface.co/tssrihari/Flan_T5_Base)
- **Finnhub API**: Real-time financial news data
- **Hugging Face**: Transformers and model hosting
- **Streamlit**: Interactive web framework
- **Contributors**: [View all contributors](https://github.com/Adigo10/stock_market_sentiment_analyzer/graphs/contributors)

---

## 📞 Support

For questions, issues, or feature requests:
- Open an issue on GitHub
- Check the [documentation](doc/) folder
- Review existing issues and discussions

---

**Built with ❤️ at NTU, Singapore**<|MERGE_RESOLUTION|>--- conflicted
+++ resolved
@@ -174,10 +174,6 @@
    ./start_react.sh
    ```
 
-<<<<<<< HEAD
-
-=======
->>>>>>> 13b222fb
 ## 📚 Documentation
 
 Comprehensive guides and documentation are available in the [`doc/`](doc/) folder:
