--- conflicted
+++ resolved
@@ -167,16 +167,6 @@
                                 st.json(data)
 
                     else:
-<<<<<<< HEAD
-                        st.error(f"❌ API Error: {response.status_code}")
-                        st.code(response.text)
-
-                except requests.exceptions.Timeout:
-                    st.error("⏱️ Request timed out. Please try again.")
-                except Exception as e:
-                    st.error(f"❌ Error: {str(e)}")
-                    st.exception(e)
-=======
                         st.warning("No keyphrases extracted from analyzed articles.")
 
                 progress_bar.progress(100)
@@ -235,16 +225,11 @@
                         mime="application/json",
                     )
 
-            except requests.exceptions.Timeout:
-                status_placeholder.error(
-                    "⏱️ One of the requests timed out. Please try again."
-                )
-                progress_bar.progress(0)
-            except Exception as e:
-                status_placeholder.error(f"❌ Unexpected error: {str(e)}")
-                st.exception(e)
-                progress_bar.progress(0)
->>>>>>> 0453e856
+                except requests.exceptions.Timeout:
+                    st.error("⏱️ Request timed out. Please try again.")
+                except Exception as e:
+                    st.error(f"❌ Error: {str(e)}")
+                    st.exception(e)
 else:
     st.warning("⚠️ Unable to fetch companies. Make sure the API server is running.")
     st.code("python3 server.py", language="bash")
