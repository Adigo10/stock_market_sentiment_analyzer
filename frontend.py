import streamlit as st
import requests
import json
import re
import pandas as pd
from collections import Counter
from datetime import datetime
from streamlit.components.v1 import html as st_html

API_BASE_URL = "http://localhost:8000"

# Page config
st.set_page_config(
    page_title="AI Stock Market Sentiment Analyzer",
    layout="wide",
    initial_sidebar_state="collapsed",
)

# Custom CSS with enhanced styling
st.markdown(
    """
<style>
    .main-header {
        font-size: 3rem;
        font-weight: bold;
        background: linear-gradient(90deg, #667eea 0%, #764ba2 100%);
        -webkit-background-clip: text;
        -webkit-text-fill-color: transparent;
        text-align: center;
        padding: 1rem 0;
    }
    .sub-header {
        text-align: center;
        color: #666;
        font-size: 1.2rem;
        margin-bottom: 2rem;
    }
    .stButton>button {
        width: 100%;
        background: linear-gradient(90deg, #667eea 0%, #764ba2 100%);
        color: white;
        font-weight: bold;
        padding: 0.75rem;
        border-radius: 10px;
        border: none;
        font-size: 1.1rem;
    }
    .stButton>button:hover {
        background: linear-gradient(90deg, #764ba2 0%, #667eea 100%);
    }
    .sentiment-positive {
        background: linear-gradient(135deg, #667eea 0%, #764ba2 100%);
        color: white;
        padding: 0.5rem 1rem;
        border-radius: 20px;
        font-weight: bold;
        display: inline-block;
    }
    .sentiment-negative {
        background: linear-gradient(135deg, #f093fb 0%, #f5576c 100%);
        color: white;
        padding: 0.5rem 1rem;
        border-radius: 20px;
        font-weight: bold;
        display: inline-block;
    }
    .sentiment-neutral {
        background: linear-gradient(135deg, #a8edea 0%, #fed6e3 100%);
        color: #333;
        padding: 0.5rem 1rem;
        border-radius: 20px;
        font-weight: bold;
        display: inline-block;
    }
    .keyphrase-badge {
        display: inline-block;
        padding: 0.3rem 0.8rem;
        margin: 0.2rem;
        border-radius: 15px;
        font-size: 0.85rem;
        font-weight: 500;
    }
    .keyphrase-positive {
        background-color: #d4edda;
        color: #155724;
        border: 1px solid #c3e6cb;
    }
    .keyphrase-negative {
        background-color: #f8d7da;
        color: #721c24;
        border: 1px solid #f5c6cb;
    }
    .keyphrase-neutral {
        background-color: #e2e3e5;
        color: #383d41;
        border: 1px solid #d6d8db;
    }
    .article-card {
        background: white;
        padding: 1.5rem;
        border-radius: 10px;
        box-shadow: 0 2px 4px rgba(0,0,0,0.1);
        margin-bottom: 1.5rem;
        border-left: 4px solid #667eea;
    }
    .stats-card {
        background: linear-gradient(135deg, #667eea 0%, #764ba2 100%);
        color: white;
        padding: 1.5rem;
        border-radius: 10px;
        text-align: center;
    }
    .stats-number {
        font-size: 2.5rem;
        font-weight: bold;
        margin: 0;
    }
    .stats-label {
        font-size: 0.9rem;
        opacity: 0.9;
    }
    /* Hide deploy button */
    .stDeployButton {
        display: none;
    }
    /* Hide streamlit menu */
    #MainMenu {
        visibility: hidden;
    }
</style>
""",
    unsafe_allow_html=True,
)

# Header
st.markdown(
    '<div class="main-header">🤖 AI Stock Market Sentiment Analyzer</div>',
    unsafe_allow_html=True,
)
st.markdown(
    '<div class="sub-header">Powered by Flan-T5 AI Model • Real-time News Analysis • Keyphrase Extraction</div>',
    unsafe_allow_html=True,
)
st.markdown("---")


# Persistent state for analysis results
if "analysis_result" not in st.session_state:
    st.session_state["analysis_result"] = None
if "analysis_rendered_in_run" not in st.session_state:
    st.session_state["analysis_rendered_in_run"] = False
else:
    st.session_state["analysis_rendered_in_run"] = False


# Fetch companies from API
@st.cache_data
def get_companies():
    try:
        response = requests.get(f"{API_BASE_URL}/companies")
        if response.status_code == 200:
            return response.json()["companies"]
        else:
            return []
    except Exception as e:
        return []


# Helper functions
def parse_sentiment(sentiment_text):
    """Parse sentiment from format: Sentiment: Good/Bad/Neutral Reason: Explanation"""
    if not sentiment_text:
        return "neutral", ""
<<<<<<< HEAD

    sentiment_match = re.search(r"Sentiment:\s(\w+)", sentiment_text)
    reason_match = re.search(r"Reason:\s(.*)", sentiment_text, re.DOTALL)

    sentiment_type = sentiment_match.group(1).lower() if sentiment_match else "neutral"
    reason = reason_match.group(1).strip() if reason_match else sentiment_text

=======
    
    sentiment_match = re.search(r'Sentiment:\s*(\w+)', sentiment_text, re.IGNORECASE)
    reason_match = re.search(r'Reason:\s*(.*)', sentiment_text, re.IGNORECASE | re.DOTALL)
    
    sentiment_type = sentiment_match.group(1).lower() if sentiment_match else 'neutral'
    
    # Extract reason properly - if found, use it; otherwise return empty string
    if reason_match:
        reason = reason_match.group(1).strip()
    else:
        # If no "Reason:" found, check if there's text after sentiment
        if sentiment_match:
            # Get everything after the sentiment declaration
            remaining_text = sentiment_text[sentiment_match.end():].strip()
            # Remove common separators at the start
            reason = re.sub(r'^[:\-\.\,\s]+', '', remaining_text).strip()
        else:
            # Fallback: use the entire text if no structure found
            reason = sentiment_text.strip()
    
>>>>>>> 9e7f145e
    return sentiment_type, reason


def get_sentiment_badge(sentiment_type):
    """Return HTML for sentiment badge"""
    sentiment_type = sentiment_type.lower()
    style_map = {
        "positive": "display:inline-block;padding:6px 18px;border-radius:999px;font-weight:600;color:#fff;background:linear-gradient(135deg,#1bcfb4 0%,#0baaa1 100%);",
        "negative": "display:inline-block;padding:6px 18px;border-radius:999px;font-weight:600;color:#fff;background:linear-gradient(135deg,#f5576c 0%,#f093fb 100%);",
        "neutral": "display:inline-block;padding:6px 18px;border-radius:999px;font-weight:600;color:#2f2f2f;background:linear-gradient(135deg,#fdfbfb 0%,#ebedee 100%);border:1px solid #d1d5db;",
    }
    label_map = {
        "positive": "🟢 Positive",
        "negative": "🔴 Negative",
        "neutral": "⚪ Neutral",
    }

<<<<<<< HEAD
    key = "neutral"
    if sentiment_type in ("good", "positive"):
        key = "positive"
    elif sentiment_type in ("bad", "negative"):
        key = "negative"
=======
    key = 'neutral'
    if sentiment_type in ('good', 'positive', 'bullish'):
        key = 'positive'
    elif sentiment_type in ('bad', 'negative', 'bearish'):
        key = 'negative'
    elif sentiment_type in ('neutral', 'okay', 'mixed', 'uncertain'):
        key = 'neutral'
>>>>>>> 9e7f145e

    return f'<span style="{style_map[key]}">{label_map[key]}</span>'


def display_keyphrases(keyphrases, max_display=5):
    """Display keyphrases as colored badges"""
    if not keyphrases:
        return ""

    html = ""
    style_map = {
        "positive": "display:inline-block;padding:4px 10px;margin:3px;border-radius:12px;font-size:0.85rem;font-weight:500;background-color:#d4edda;color:#155724;border:1px solid #c3e6cb;",
        "negative": "display:inline-block;padding:4px 10px;margin:3px;border-radius:12px;font-size:0.85rem;font-weight:500;background-color:#f8d7da;color:#721c24;border:1px solid #f5c6cb;",
        "neutral": "display:inline-block;padding:4px 10px;margin:3px;border-radius:12px;font-size:0.85rem;font-weight:500;background-color:#e2e3e5;color:#383d41;border:1px solid #d6d8db;",
    }
    for phrase_type in ["positive", "negative", "neutral"]:
        phrases = keyphrases.get(phrase_type, [])[:max_display]
        if phrases:
            for phrase_data in phrases:
                phrase = phrase_data.get("phrase", "")
                confidence = phrase_data.get("confidence", 0)
                html += (
                    f'<span style="{style_map[phrase_type]}" '
                    f'title="Confidence: {confidence:.2f}">{phrase}</span>'
                )

    return html


def format_article_date(raw_date, default="-"):
    """Convert various date formats to YYYY-MM-DD for table display."""
    if raw_date is None:
        return default

    if isinstance(raw_date, str):
        raw_date = raw_date.strip()
        if not raw_date:
            return default

    if isinstance(raw_date, (int, float)):
        try:
            seconds = raw_date / 1000 if raw_date > 1e10 else raw_date
            return datetime.utcfromtimestamp(seconds).strftime("%Y-%m-%d")
        except Exception:
            return default

    if isinstance(raw_date, datetime):
        return raw_date.strftime("%Y-%m-%d")

    try:
        parsed = pd.to_datetime(raw_date, utc=False)
        return parsed.strftime("%Y-%m-%d")
    except Exception:
        return str(raw_date) if raw_date not in ("", None) else default


def extract_article_date(article, default="-"):
    """Pull the most relevant date field from an article dict."""
    if not article:
        return default

    for key in (
        "publish_date",
        "published_date",
        "date",
        "datetime",
        "timestamp",
        "time",
    ):
        value = article.get(key)
        if value not in (None, "", "N/A"):
            return format_article_date(value, default)
    return default


def display_article_card(article, index):
    """Display a single article as a beautiful card with expand/collapse functionality"""
<<<<<<< HEAD
    headline = article.get("headline", article.get("title", "No headline"))
    summary = article.get("summary", article.get("content", "No summary available"))
    url = article.get("url", "#")

    # Extract date from various possible fields
    publish_date = extract_article_date(article, "")

    rank_score = article.get("rank_score", 0)

=======
    headline = article.get('headline', article.get('title', 'No headline'))
    summary = article.get('summary', article.get('content', 'No summary available'))
    url = article.get('url', '#')
    
    # Extract date from various possible fields
    publish_date = extract_article_date(article, '')
    
    rank_score = article.get('rank_score', 0)
    
>>>>>>> 9e7f145e
    # Parse sentiment
    predicted_sentiment = article.get("predicted_sentiment", "")
    sentiment_type, sentiment_reason = parse_sentiment(predicted_sentiment)
    sentiment_badge = get_sentiment_badge(sentiment_type)

    # Get keyphrases
    keyphrase_analysis = article.get("keyphrase_analysis", {})
    keyphrases = keyphrase_analysis.get("keyphrases", {})
    keyphrase_html = display_keyphrases(keyphrases, max_display=8)

    # Format date
    try:
        if publish_date:
            dt = datetime.fromisoformat(publish_date.replace("Z", "+00:00"))
            formatted_date = dt.strftime("%B %d, %Y")
        else:
            formatted_date = "Date unknown"
    except:
<<<<<<< HEAD
        formatted_date = str(publish_date) if publish_date else "Date unknown"

    # Unique ID for expand/collapse functionality
    card_id = f"article-card-{index}"

    # Truncate summary for preview
    summary_preview = summary[:320] + "..." if len(summary) > 320 else summary
    summary_full = summary

=======
        formatted_date = str(publish_date) if publish_date else 'Date unknown'
    
    # Unique ID for expand/collapse functionality
    card_id = f"article-card-{index}"
    
    # Truncate summary for preview
    summary_preview = summary[:320] + '...' if len(summary) > 320 else summary
    summary_full = summary
    
>>>>>>> 9e7f145e
    # Build card HTML with expand/collapse functionality
    card_html = f"""
    <div style="width:100%;max-width:100%;overflow:hidden;">
    <div id="{card_id}" style="width:100%;box-sizing:border-box;background:#ffffff;border-radius:16px;padding:24px;border-left:6px solid #667eea;box-shadow:0 4px 6px -1px rgba(0,0,0,0.1),0 2px 4px -1px rgba(0,0,0,0.06);margin-bottom:20px;font-family:'Segoe UI',Tahoma,sans-serif;transition:all 0.3s ease;hover:box-shadow:0 20px 25px -5px rgba(0,0,0,0.1),0 10px 10px -5px rgba(0,0,0,0.04);">
        <div style="display:flex;justify-content:space-between;align-items:flex-start;margin-bottom:18px;gap:16px;">
            <h3 style="margin:0;color:#111827;font-size:1.35rem;font-weight:700;flex:1;line-height:1.4;word-wrap:break-word;">#{index}. {headline}</h3>
            <div style="flex-shrink:0;">{sentiment_badge}</div>
        </div>
        
        <div style="color:#6b7280;font-size:0.95rem;margin-bottom:16px;display:flex;align-items:center;gap:10px;flex-wrap:wrap;">
            <span style="display:flex;align-items:center;gap:5px;">📅 {formatted_date}</span>
            <span style="width:4px;height:4px;background:#d1d5db;border-radius:999px;display:inline-block;"></span>
            <span style="display:flex;align-items:center;gap:5px;">⭐ Rank: {rank_score:.3f}</span>
<<<<<<< HEAD
        </div>
        
        <div id="{card_id}-summary-preview" style="color:#374151;line-height:1.8;margin-bottom:18px;font-size:1rem;text-align:justify;">
            {summary_preview}
        </div>
        
=======
        </div>
        
        <div id="{card_id}-summary-preview" style="color:#374151;line-height:1.8;margin-bottom:18px;font-size:1rem;text-align:justify;">
            {summary_preview}
        </div>
        
>>>>>>> 9e7f145e
        <div id="{card_id}-summary-full" style="display:none;color:#374151;line-height:1.8;margin-bottom:18px;font-size:1rem;text-align:justify;">
            {summary_full}
        </div>
    """
<<<<<<< HEAD

=======
    
>>>>>>> 9e7f145e
    # Add expand/collapse button if summary is truncated
    if len(summary) > 320:
        card_html += f"""
        <button id="{card_id}-toggle-btn" onclick="toggleExpand('{card_id}')" style="background:linear-gradient(135deg,#667eea 0%,#764ba2 100%);color:white;border:none;padding:10px 20px;border-radius:10px;cursor:pointer;font-weight:600;margin-bottom:18px;font-size:0.9rem;transition:all 0.2s ease;box-shadow:0 2px 4px rgba(102,126,234,0.3);">
            ▼ Show More
        </button>
        """
<<<<<<< HEAD

=======
    
>>>>>>> 9e7f145e
    if sentiment_reason:
        card_html += f"""
        <div style="background:linear-gradient(135deg,#f0f9ff 0%,#e0e7ff 100%);padding:18px;border-radius:12px;margin-bottom:18px;border:1px solid #c7d2fe;">
            <div style="font-weight:700;color:#3730a3;margin-bottom:8px;display:flex;align-items:center;gap:8px;font-size:1rem;">
                <span>🤖 AI Sentiment Analysis</span>
            </div>
            <p style="margin:0;color:#1e293b;font-size:0.98rem;line-height:1.7;">{sentiment_reason}</p>
        </div>
        """

    if keyphrase_html:
        card_html += f"""
        <div style="margin-bottom:18px;">
            <div style="font-weight:700;color:#111827;margin-bottom:10px;font-size:1rem;display:flex;align-items:center;gap:6px;">🔑 Key Phrases</div>
            <div style="margin-top:8px;display:flex;flex-wrap:wrap;gap:4px;">{keyphrase_html}</div>
        </div>
        """

    if url and url != "#":
        card_html += f"""
        <a href="{url}" target="_blank" style="display:inline-flex;align-items:center;gap:10px;color:#4338ca;text-decoration:none;font-weight:600;padding:12px 18px;border-radius:12px;background:rgba(102,126,234,0.1);transition:all 0.2s ease;border:1px solid rgba(102,126,234,0.2);">
            <span>🔗 Read Full Article</span>
            <span style="font-size:1.2rem;">→</span>
        </a>
        """
<<<<<<< HEAD

    card_html += "</div>"  # Close article card div
    card_html += "</div>"  # Close wrapper div

=======
    
    card_html += "</div>"  # Close article card div
    card_html += "</div>"  # Close wrapper div
    
>>>>>>> 9e7f145e
    # Add JavaScript for expand/collapse
    card_html += """
    <script>
    function toggleExpand(cardId) {
        const previewDiv = document.getElementById(cardId + '-summary-preview');
        const fullDiv = document.getElementById(cardId + '-summary-full');
        const toggleBtn = document.getElementById(cardId + '-toggle-btn');
        
        if (previewDiv.style.display === 'none') {
            previewDiv.style.display = 'block';
            fullDiv.style.display = 'none';
            toggleBtn.innerHTML = '▼ Show More';
        } else {
            previewDiv.style.display = 'none';
            fullDiv.style.display = 'block';
            toggleBtn.innerHTML = '▲ Show Less';
        }
    }
    </script>
    """
<<<<<<< HEAD

=======
    
>>>>>>> 9e7f145e
    return card_html


# Main content
companies = get_companies()

if companies:
    col1, col2, col3 = st.columns([1, 2, 1])

    with col2:
        st.markdown("### Select Company")
        selected_company = st.selectbox(
            "Choose a company to analyze",
            options=companies,
            index=0,
            label_visibility="collapsed",
        )

        st.markdown("<br>", unsafe_allow_html=True)

        # Go button
        if st.button("🚀 Analyze with AI", type="primary", use_container_width=True):
            progress_bar = st.progress(0)
            status_placeholder = st.empty()
            steps_container = st.container()

            try:
                # Step 1: Fetch & Rank
                status_placeholder.info(
                    "Step 1/3 · Fetching and ranking latest financial news..."
                )
                progress_bar.progress(5)

                fetch_response = requests.post(
                    f"{API_BASE_URL}/api/fetch-and-rank",
                    json={"company_name": selected_company},
                    timeout=90,
                )

                if fetch_response.status_code != 200:
                    status_placeholder.error(
                        f"❌ Step 1 failed: {fetch_response.status_code}"
                    )
                    st.code(fetch_response.text)
                    progress_bar.progress(0)
                    st.stop()

                fetch_data = fetch_response.json()
                ranked_articles = fetch_data.get("articles", [])

                progress_bar.progress(25)

                with steps_container:
                    step1_section = st.container()
                    step1_section.markdown("### ✅ Step 1 · Fetch & Rank")
                    step1_cols = step1_section.columns(4)
                    step1_cols[0].metric("Articles Retrieved", len(ranked_articles))
                    step1_cols[1].metric(
                        "Pipeline Status",
                        fetch_data.get("status", "success").upper(),
                    )
                    if ranked_articles:
                        latest_date = extract_article_date(ranked_articles[0], "N/A")
                        step1_cols[2].metric("Latest Article", latest_date)
                        step1_cols[3].metric(
                            "Top Rank Score",
                            f"{ranked_articles[0].get('rank_score', 0):.3f}",
                        )
                    else:
                        step1_cols[2].metric("Latest Article", "N/A")
                        step1_cols[3].metric("Top Rank Score", "0.000")

                    if ranked_articles:
                        preview_rows = []
                        for art in ranked_articles[:15]:
                            preview_rows.append(
                                {
                                    "Headline": art.get("headline")
                                    or art.get("title", "Unknown"),
                                    "Source": art.get("source", "Unknown"),
                                    "Rank Score": round(art.get("rank_score", 0), 3),
                                    "Publish Date": extract_article_date(art),
                                }
                            )
                        step1_section.dataframe(pd.DataFrame(preview_rows))
                    else:
                        step1_section.warning(
                            "No articles returned from fetch-and-rank endpoint."
                        )

                status_placeholder.info(
                    "Step 2/3 · Running AI sentiment analysis and similarity expansion..."
                )
                progress_bar.progress(45)

                enrich_response = requests.post(
                    f"{API_BASE_URL}/api/enrich-with-ai",
                    json={"company_name": selected_company},
                    timeout=240,
                )

                if enrich_response.status_code != 200:
                    status_placeholder.error(
                        f"❌ Step 2 failed: {enrich_response.status_code}"
                    )
                    st.code(enrich_response.text)
                    progress_bar.progress(0)
                    st.stop()

                ai_data = enrich_response.json()
                result_data = ai_data.get("articles", [])
                sentiment_stats = ai_data.get("sentiment_stats", {})

                progress_bar.progress(75)

                # Display Step 2 immediately after AI enrichment completes
                # Use steps_container to ensure it renders immediately after Step 1
                with steps_container:
                    st.markdown("### ✅ Step 2 · AI Sentiment Synthesis")
                    sentiment_counts = {
                        "positive": sentiment_stats.get("positive", 0),
                        "negative": sentiment_stats.get("negative", 0),
                        "neutral": sentiment_stats.get("neutral", 0),
                    }
                    total_phrases = sentiment_stats.get("total_keyphrases", 0)
<<<<<<< HEAD

                    metric_cols = st.columns(4)
                    metric_cols[0].metric(
                        "Positive", sentiment_counts["positive"], delta="🟢"
                    )
                    metric_cols[1].metric(
                        "Negative", sentiment_counts["negative"], delta="🔴"
                    )
                    metric_cols[2].metric(
                        "Neutral", sentiment_counts["neutral"], delta="⚪"
                    )
=======
                    
                    metric_cols = st.columns(4)
                    metric_cols[0].metric("Positive", sentiment_counts["positive"], delta="🟢")
                    metric_cols[1].metric("Negative", sentiment_counts["negative"], delta="🔴")
                    metric_cols[2].metric("Neutral", sentiment_counts["neutral"], delta="⚪")
>>>>>>> 9e7f145e
                    metric_cols[3].metric("Keyphrases", total_phrases, delta="🔑")

                    if result_data:
                        sentiment_timeline = []
                        for idx, art in enumerate(result_data[:15], 1):
                            sent_type, reason = parse_sentiment(
                                art.get("predicted_sentiment", "")
                            )

                            sentiment_timeline.append(
                                {
                                    "Rank": idx,
                                    "Sentiment": sent_type.title(),
                                    "Headline": art.get("headline")
                                    or art.get("title", "Unknown"),
                                    "Reason": (
                                        reason[:120] + "..."
                                        if len(reason) > 120
                                        else reason
                                    ),
                                }
                            )
                        st.dataframe(pd.DataFrame(sentiment_timeline))
                    else:
                        st.warning("No articles available for sentiment analysis.")

                status_placeholder.info(
                    "Step 3/3 · Aggregating keyphrases and generating intelligence report..."
                )
                progress_bar.progress(90)

                # Aggregate keyphrases
                positive_phrases = Counter()
                negative_phrases = Counter()
                neutral_phrases = Counter()

                for article in result_data:
                    kp = article.get("keyphrase_analysis", {}).get("keyphrases", {})
                    for item in kp.get("positive", []):
                        positive_phrases[item.get("phrase", "")] += item.get(
                            "confidence", 0
                        )
                    for item in kp.get("negative", []):
                        negative_phrases[item.get("phrase", "")] += item.get(
                            "confidence", 0
                        )
                    for item in kp.get("neutral", []):
                        neutral_phrases[item.get("phrase", "")] += item.get(
                            "confidence", 0
                        )

                # Display Step 3 in the same steps_container
                with steps_container:
                    st.markdown("### ✅ Step 3 · Keyphrase Intelligence")

                    if positive_phrases or negative_phrases or neutral_phrases:
                        phrase_cols = st.columns(3)

                        if positive_phrases:
                            pos_df = pd.DataFrame(
                                positive_phrases.most_common(10),
                                columns=["Phrase", "Confidence"],
                            )
                            phrase_cols[0].markdown("#### 🟢 Bullish Signals")
                            phrase_cols[0].table(pos_df)

                        if negative_phrases:
                            neg_df = pd.DataFrame(
                                negative_phrases.most_common(10),
                                columns=["Phrase", "Confidence"],
                            )
                            phrase_cols[1].markdown("#### 🔴 Bearish Signals")
                            phrase_cols[1].table(neg_df)

                        if neutral_phrases:
                            neu_df = pd.DataFrame(
                                neutral_phrases.most_common(10),
                                columns=["Phrase", "Confidence"],
                            )
                            phrase_cols[2].markdown("#### ⚪ Neutral Themes")
                            phrase_cols[2].table(neu_df)
                    else:
                        st.warning("No keyphrases extracted from analyzed articles.")

                progress_bar.progress(100)
                status_placeholder.success("All steps completed successfully! 🎉")

                # Final article cards - displayed at the bottom with 2-column grid
                if result_data:
                    st.markdown("---")  # Separator
                    st.markdown("### 📰 AI-Enriched Articles")
                    st.markdown(
                        f"<div style='color:#6b7280;font-size:1rem;margin-bottom:1.5rem;'>Showing <strong>{min(len(result_data), 15)}</strong> of <strong>{len(result_data)}</strong> analyzed articles with AI insights</div>",
<<<<<<< HEAD
                        unsafe_allow_html=True,
=======
                        unsafe_allow_html=True
>>>>>>> 9e7f145e
                    )

                    articles_to_show = result_data[:15]
                    card_html_list = [
                        display_article_card(article, idx)
                        for idx, article in enumerate(articles_to_show, 1)
                    ]

                    # Display articles in 2-column grid with better spacing
                    for start in range(0, len(card_html_list), 2):
                        cols = st.columns(2, gap="large")
                        for offset in range(2):
                            card_idx = start + offset
                            if card_idx < len(card_html_list):
                                with cols[offset]:
<<<<<<< HEAD
                                    st_html(
                                        card_html_list[card_idx],
                                        height=650,
                                        width=None,
                                        scrolling=True,
                                    )
=======
                                    st_html(card_html_list[card_idx], height=650, width=None, scrolling=True)
>>>>>>> 9e7f145e

                    st.markdown("<br>", unsafe_allow_html=True)
                    download_payload = json.dumps(
                        result_data,
                        indent=2,
                        ensure_ascii=False,
<<<<<<< HEAD
=======
                    )
                    safe_company = re.sub(r"[^a-z0-9]+", "_", selected_company.lower()).strip("_")
                    st.download_button(
                        "📥 Download All Articles (JSON)",
                        data=download_payload.encode("utf-8"),
                        file_name=f"{safe_company or 'analysis'}_ai_articles.json",
                        mime="application/json",
                    )
                else:
                    st.warning(
                        "No enriched articles available from the AI analysis."
>>>>>>> 9e7f145e
                    )
                    safe_company = re.sub(
                        r"[^a-z0-9]+", "_", selected_company.lower()
                    ).strip("_")
                    st.download_button(
                        "📥 Download All Articles (JSON)",
                        data=download_payload.encode("utf-8"),
                        file_name=f"{safe_company or 'analysis'}_ai_articles.json",
                        mime="application/json",
                    )
                else:
                    st.warning("No enriched articles available from the AI analysis.")

            except requests.exceptions.Timeout:
                status_placeholder.error(
                    "⏱️ One of the requests timed out. Please try again."
                )
                progress_bar.progress(0)
            except Exception as e:
                status_placeholder.error(f"❌ Unexpected error: {str(e)}")
                st.exception(e)
                progress_bar.progress(0)
else:
    st.warning("⚠️ Unable to fetch companies. Make sure the API server is running.")
    st.code("python3 server.py", language="bash")
    st.info("💡 The API should be running at http://localhost:8000")<|MERGE_RESOLUTION|>--- conflicted
+++ resolved
@@ -171,15 +171,6 @@
     """Parse sentiment from format: Sentiment: Good/Bad/Neutral Reason: Explanation"""
     if not sentiment_text:
         return "neutral", ""
-<<<<<<< HEAD
-
-    sentiment_match = re.search(r"Sentiment:\s(\w+)", sentiment_text)
-    reason_match = re.search(r"Reason:\s(.*)", sentiment_text, re.DOTALL)
-
-    sentiment_type = sentiment_match.group(1).lower() if sentiment_match else "neutral"
-    reason = reason_match.group(1).strip() if reason_match else sentiment_text
-
-=======
     
     sentiment_match = re.search(r'Sentiment:\s*(\w+)', sentiment_text, re.IGNORECASE)
     reason_match = re.search(r'Reason:\s*(.*)', sentiment_text, re.IGNORECASE | re.DOTALL)
@@ -200,7 +191,6 @@
             # Fallback: use the entire text if no structure found
             reason = sentiment_text.strip()
     
->>>>>>> 9e7f145e
     return sentiment_type, reason
 
 
@@ -218,13 +208,6 @@
         "neutral": "⚪ Neutral",
     }
 
-<<<<<<< HEAD
-    key = "neutral"
-    if sentiment_type in ("good", "positive"):
-        key = "positive"
-    elif sentiment_type in ("bad", "negative"):
-        key = "negative"
-=======
     key = 'neutral'
     if sentiment_type in ('good', 'positive', 'bullish'):
         key = 'positive'
@@ -232,7 +215,6 @@
         key = 'negative'
     elif sentiment_type in ('neutral', 'okay', 'mixed', 'uncertain'):
         key = 'neutral'
->>>>>>> 9e7f145e
 
     return f'<span style="{style_map[key]}">{label_map[key]}</span>'
 
@@ -310,17 +292,6 @@
 
 def display_article_card(article, index):
     """Display a single article as a beautiful card with expand/collapse functionality"""
-<<<<<<< HEAD
-    headline = article.get("headline", article.get("title", "No headline"))
-    summary = article.get("summary", article.get("content", "No summary available"))
-    url = article.get("url", "#")
-
-    # Extract date from various possible fields
-    publish_date = extract_article_date(article, "")
-
-    rank_score = article.get("rank_score", 0)
-
-=======
     headline = article.get('headline', article.get('title', 'No headline'))
     summary = article.get('summary', article.get('content', 'No summary available'))
     url = article.get('url', '#')
@@ -330,7 +301,6 @@
     
     rank_score = article.get('rank_score', 0)
     
->>>>>>> 9e7f145e
     # Parse sentiment
     predicted_sentiment = article.get("predicted_sentiment", "")
     sentiment_type, sentiment_reason = parse_sentiment(predicted_sentiment)
@@ -349,17 +319,6 @@
         else:
             formatted_date = "Date unknown"
     except:
-<<<<<<< HEAD
-        formatted_date = str(publish_date) if publish_date else "Date unknown"
-
-    # Unique ID for expand/collapse functionality
-    card_id = f"article-card-{index}"
-
-    # Truncate summary for preview
-    summary_preview = summary[:320] + "..." if len(summary) > 320 else summary
-    summary_full = summary
-
-=======
         formatted_date = str(publish_date) if publish_date else 'Date unknown'
     
     # Unique ID for expand/collapse functionality
@@ -369,7 +328,6 @@
     summary_preview = summary[:320] + '...' if len(summary) > 320 else summary
     summary_full = summary
     
->>>>>>> 9e7f145e
     # Build card HTML with expand/collapse functionality
     card_html = f"""
     <div style="width:100%;max-width:100%;overflow:hidden;">
@@ -383,30 +341,17 @@
             <span style="display:flex;align-items:center;gap:5px;">📅 {formatted_date}</span>
             <span style="width:4px;height:4px;background:#d1d5db;border-radius:999px;display:inline-block;"></span>
             <span style="display:flex;align-items:center;gap:5px;">⭐ Rank: {rank_score:.3f}</span>
-<<<<<<< HEAD
         </div>
         
         <div id="{card_id}-summary-preview" style="color:#374151;line-height:1.8;margin-bottom:18px;font-size:1rem;text-align:justify;">
             {summary_preview}
         </div>
         
-=======
-        </div>
-        
-        <div id="{card_id}-summary-preview" style="color:#374151;line-height:1.8;margin-bottom:18px;font-size:1rem;text-align:justify;">
-            {summary_preview}
-        </div>
-        
->>>>>>> 9e7f145e
         <div id="{card_id}-summary-full" style="display:none;color:#374151;line-height:1.8;margin-bottom:18px;font-size:1rem;text-align:justify;">
             {summary_full}
         </div>
     """
-<<<<<<< HEAD
-
-=======
-    
->>>>>>> 9e7f145e
+    
     # Add expand/collapse button if summary is truncated
     if len(summary) > 320:
         card_html += f"""
@@ -414,11 +359,7 @@
             ▼ Show More
         </button>
         """
-<<<<<<< HEAD
-
-=======
-    
->>>>>>> 9e7f145e
+    
     if sentiment_reason:
         card_html += f"""
         <div style="background:linear-gradient(135deg,#f0f9ff 0%,#e0e7ff 100%);padding:18px;border-radius:12px;margin-bottom:18px;border:1px solid #c7d2fe;">
@@ -444,17 +385,10 @@
             <span style="font-size:1.2rem;">→</span>
         </a>
         """
-<<<<<<< HEAD
-
+    
     card_html += "</div>"  # Close article card div
     card_html += "</div>"  # Close wrapper div
-
-=======
-    
-    card_html += "</div>"  # Close article card div
-    card_html += "</div>"  # Close wrapper div
-    
->>>>>>> 9e7f145e
+    
     # Add JavaScript for expand/collapse
     card_html += """
     <script>
@@ -475,11 +409,7 @@
     }
     </script>
     """
-<<<<<<< HEAD
-
-=======
-    
->>>>>>> 9e7f145e
+    
     return card_html
 
 
@@ -605,25 +535,11 @@
                         "neutral": sentiment_stats.get("neutral", 0),
                     }
                     total_phrases = sentiment_stats.get("total_keyphrases", 0)
-<<<<<<< HEAD
-
-                    metric_cols = st.columns(4)
-                    metric_cols[0].metric(
-                        "Positive", sentiment_counts["positive"], delta="🟢"
-                    )
-                    metric_cols[1].metric(
-                        "Negative", sentiment_counts["negative"], delta="🔴"
-                    )
-                    metric_cols[2].metric(
-                        "Neutral", sentiment_counts["neutral"], delta="⚪"
-                    )
-=======
                     
                     metric_cols = st.columns(4)
                     metric_cols[0].metric("Positive", sentiment_counts["positive"], delta="🟢")
                     metric_cols[1].metric("Negative", sentiment_counts["negative"], delta="🔴")
                     metric_cols[2].metric("Neutral", sentiment_counts["neutral"], delta="⚪")
->>>>>>> 9e7f145e
                     metric_cols[3].metric("Keyphrases", total_phrases, delta="🔑")
 
                     if result_data:
@@ -717,11 +633,7 @@
                     st.markdown("### 📰 AI-Enriched Articles")
                     st.markdown(
                         f"<div style='color:#6b7280;font-size:1rem;margin-bottom:1.5rem;'>Showing <strong>{min(len(result_data), 15)}</strong> of <strong>{len(result_data)}</strong> analyzed articles with AI insights</div>",
-<<<<<<< HEAD
-                        unsafe_allow_html=True,
-=======
                         unsafe_allow_html=True
->>>>>>> 9e7f145e
                     )
 
                     articles_to_show = result_data[:15]
@@ -737,24 +649,13 @@
                             card_idx = start + offset
                             if card_idx < len(card_html_list):
                                 with cols[offset]:
-<<<<<<< HEAD
-                                    st_html(
-                                        card_html_list[card_idx],
-                                        height=650,
-                                        width=None,
-                                        scrolling=True,
-                                    )
-=======
                                     st_html(card_html_list[card_idx], height=650, width=None, scrolling=True)
->>>>>>> 9e7f145e
 
                     st.markdown("<br>", unsafe_allow_html=True)
                     download_payload = json.dumps(
                         result_data,
                         indent=2,
                         ensure_ascii=False,
-<<<<<<< HEAD
-=======
                     )
                     safe_company = re.sub(r"[^a-z0-9]+", "_", selected_company.lower()).strip("_")
                     st.download_button(
@@ -766,7 +667,6 @@
                 else:
                     st.warning(
                         "No enriched articles available from the AI analysis."
->>>>>>> 9e7f145e
                     )
                     safe_company = re.sub(
                         r"[^a-z0-9]+", "_", selected_company.lower()
