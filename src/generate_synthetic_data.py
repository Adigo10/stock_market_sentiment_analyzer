"""Fetch real AI company news via DeepSeek API and generate sentiment CSV.

Output format is a CSV with two columns:
1. source: The actual news text fetched from the web
2. sentiment: Formatted as <senti>Good/Bad/Neutral<reason>description

Usage (example):
    python src/generate_synthetic_data.py --n 10 --out data/ai_stock_sentiment.csv

The script reads the deepseeker_api_key from the .env file.
"""

from __future__ import annotations

import argparse
import csv
import json
import os
import re
from datetime import datetime
from typing import List, Dict, Any, Tuple

import requests
from dotenv import load_dotenv


# Load environment variables from .env
load_dotenv()

AI_COMPANIES = [
    "OpenAI",
    "NVIDIA",
    "Google",
    "Microsoft",
    "Meta",
    "Amazon",
    "Intel",
    "AMD",
    "Palantir",
    "C3.ai",
    "Anthropic",
    "Tesla",
]


def get_api_key() -> str:
    """Load the DeepSeek API key from environment."""
    api_key = os.getenv("deepseeker_api_key")
    if not api_key:
        raise ValueError(
            "deepseeker_api_key not found in .env file. "
            "Please add it: deepseeker_api_key=your_key_here"
        )
    return api_key


def fetch_news_and_sentiment(
    api_key: str, companies: List[str], count: int
) -> List[Tuple[str, str, str]]:
    """Call DeepSeek API with web search to fetch news articles and classify sentiment.

    Returns a list of tuples: (source_name, article_summary, sentiment_formatted)
    where sentiment_formatted is: <senti>Good/Bad/Neutral<reason>...
    """
    # Build a prompt that asks the model to search for recent news and return structured output
    company_list = ", ".join(companies)

    system_prompt = (
        "You are an AI assistant that searches the web for recent news articles about companies "
        "and analyzes the sentiment impact on their stock prices. "
        "For each news article, return EXACTLY one line in this format:\n"
        "<source_name>Publication Name<article>Comprehensive summary of the article content (3-5 sentences)<senti>Good/Bad/Neutral<reason>Brief analysis\n\n"
        "Rules:\n"
        "- Each line MUST start with <source_name> containing the publication name (e.g., Reuters, Bloomberg, TechCrunch)\n"
        "- Then <article> containing a comprehensive 3-5 sentence summary of the FULL article content, not just the headline\n"
        "- Then <senti> with one of: Good, Bad, or Neutral (capitalize first letter)\n"
        "- Then <reason> with a brief analysis of stock impact (1-2 sentences)\n"
        "- Do NOT include any other text, explanations, or numbering\n"
        "- Format: <source_name>name<article>summary<senti>sentiment<reason>analysis"
    )

    user_prompt = (
        f"Search the web for the latest {count} news articles from 2025 ONLY about these AI-related companies: {company_list}. "
        f"Focus on articles from 2025 that could impact stock prices (earnings, partnerships, products, layoffs, regulations, etc.). "
        f"For each article:\n"
        f"1. Identify the publication name in <source_name>\n"
        f"2. Read the full article and write a comprehensive 3-5 sentence summary in <article>\n"
        f"3. Determine if it's Good (positive), Bad (negative), or Neutral for the stock price in <senti>\n"
        f"4. Provide brief stock impact analysis in <reason>\n\n"
        f"Return exactly {count} lines, each formatted as: <source_name>publication<article>detailed summary<senti>sentiment<reason>analysis"
    )

    payload = {
        "model": "deepseek-v3-1-250821",
        "messages": [
            {"role": "system", "content": system_prompt},
            {"role": "user", "content": user_prompt},
        ],
        "temperature": 0.7,
        "max_tokens": 2000,
    }

    headers = {"Content-Type": "application/json", "Authorization": f"Bearer {api_key}"}

    print("Calling DeepSeek API to fetch news...")
    response = requests.post(
        "https://ark.ap-southeast.bytepluses.com/api/v3/chat/completions",
        headers=headers,
        json=payload,
        timeout=60,
    )

    if response.status_code != 200:
        raise RuntimeError(
            f"API call failed with status {response.status_code}: {response.text}"
        )

    result = response.json()
    content = result.get("choices", [{}])[0].get("message", {}).get("content", "")

    # Parse the response to extract source name, article summary, and sentiment
    rows = parse_news_and_sentiment(content)

    if not rows:
        print("Warning: No valid news items found in API response.")
        print(f"Raw response:\n{content}\n")

    return rows


def parse_news_and_sentiment(text: str) -> List[Tuple[str, str, str]]:
    """Extract source name, article summary, and sentiment from API response.

    Returns list of tuples: (source_name, article_summary, sentiment_formatted)
    """
    # Pattern to match: <source_name>name<article>summary<senti>sentiment<reason>reason
    pattern = r"<source_name>(.+?)<article>(.+?)<senti>(Good|Bad|Neutral)<reason>(.+?)(?=<source_name>|$)"

    matches = re.findall(pattern, text, re.DOTALL | re.IGNORECASE)

    rows = []
    for source_name, article, sentiment, reason in matches:
        # Clean up source name
        source_name = source_name.strip().replace("\n", " ").replace("\r", "")
        source_name = re.sub(r"\s+", " ", source_name)

        # Clean up article summary
        article = article.strip().replace("\n", " ").replace("\r", "")
        article = re.sub(r"\s+", " ", article)

        # Normalize sentiment capitalization
        sentiment = sentiment.capitalize()

        # Clean up reason
        reason = reason.strip().replace("\n", " ").replace("\r", "")
        reason = re.sub(r"\s+", " ", reason)

        # Format sentiment column as: <senti>sentiment<reason>reason
        sentiment_formatted = f"<senti>{sentiment}<reason>{reason}"

        rows.append((source_name, article, sentiment_formatted))

    return rows


def main() -> None:
    parser = argparse.ArgumentParser(
        description="Fetch AI company news via DeepSeek API and generate sentiment lines"
    )
    parser.add_argument(
<<<<<<< HEAD
        "--n",
        type=int,
        default=10,
        help="Number of news items to fetch (default: 10, max recommended: 20)",
=======
        "--n", 
        type=int, 
        default=10, 
        help="Number of news items to fetch per API call (default: 10)"
>>>>>>> 483cff4d
    )
    parser.add_argument(
        "--out",
        type=str,
        default="data/ai_stock_sentiment.csv",
        help="Output CSV file path",
    )
    parser.add_argument(
        "--companies",
        type=str,
        nargs="+",
        default=None,
        help="Optional list of companies to focus on (overrides default list)",
    )
    parser.add_argument(
        "--total",
        type=int,
        default=None,
        help="Total number of rows to generate (will make multiple API calls if needed)"
    )
    args = parser.parse_args()

    # Get API key
    try:
        api_key = get_api_key()
    except ValueError as e:
        print(f"Error: {e}")
        return

    # Use custom companies if provided
    companies = args.companies if args.companies else AI_COMPANIES

    # Ensure output directory exists
    out_dir = os.path.dirname(args.out)
    if out_dir and not os.path.exists(out_dir):
        os.makedirs(out_dir, exist_ok=True)

    # Check if file exists to determine if we need to write header
    file_exists = os.path.exists(args.out)
<<<<<<< HEAD

    # Append to CSV file (or create new with header if doesn't exist)
    with open(args.out, "a", encoding="utf-8", newline="") as f:
        writer = csv.writer(f)

        # Write header only if file is new
        if not file_exists:
            writer.writerow(["source_name", "source", "sentiment"])
            print(f"✓ Created new file: {args.out}")
        else:
            print(f"✓ Appending to existing file: {args.out}")

        # Write data rows
        for source_name, article_summary, sentiment in rows:
            writer.writerow([source_name, article_summary, sentiment])

    print(f"  Added {len(rows)} news items")
    print(
        f"  Columns: source_name (publication) | source (article summary) | sentiment (<senti>...<reason>...)"
    )
=======
    
    # Write header if file doesn't exist
    if not file_exists:
        with open(args.out, "w", encoding="utf-8", newline="") as f:
            writer = csv.writer(f)
            writer.writerow(["source_name", "source", "sentiment"])
        print(f"✓ Created new file: {args.out}\n")
    else:
        print(f"✓ Appending to existing file: {args.out}\n")

    # Determine total rows to generate
    total_rows = args.total if args.total else args.n
    items_per_call = args.n
    
    # Fetch news and sentiment (make multiple calls if needed)
    total_saved = 0
    remaining = total_rows
    call_count = 0
    
    while remaining > 0:
        call_count += 1
        batch_size = min(remaining, items_per_call)
        
        print(f"[Call {call_count}] Fetching {batch_size} items (Total progress: {total_saved}/{total_rows})...")
        
        try:
            rows = fetch_news_and_sentiment(api_key, companies, batch_size)
            if rows:
                # Save to CSV immediately after each successful API call
                with open(args.out, "a", encoding="utf-8", newline="") as f:
                    writer = csv.writer(f)
                    for source_name, article_summary, sentiment in rows:
                        writer.writerow([source_name, article_summary, sentiment])
                
                total_saved += len(rows)
                remaining -= len(rows)
                print(f"  ✓ Successfully fetched and saved {len(rows)} items")
            else:
                print(f"  ⚠ No items returned in this batch")
                remaining -= batch_size  # Still decrement to avoid infinite loop
        except Exception as e:
            print(f"  ✗ Error fetching news: {e}")
            # Continue with next batch instead of failing completely
            remaining -= batch_size

    if total_saved == 0:
        print("\nNo news items generated. Exiting.")
        return

    print(f"\n{'='*60}")
    print(f"✓ Generation complete!")
    print(f"  Total items saved: {total_saved}")
    print(f"  Output file: {args.out}")
    print(f"  Columns: source_name (publication) | source (article summary) | sentiment (<senti>...<reason>...)")
    print(f"{'='*60}")
>>>>>>> 483cff4d


if __name__ == "__main__":
    main()<|MERGE_RESOLUTION|>--- conflicted
+++ resolved
@@ -168,17 +168,10 @@
         description="Fetch AI company news via DeepSeek API and generate sentiment lines"
     )
     parser.add_argument(
-<<<<<<< HEAD
-        "--n",
-        type=int,
-        default=10,
-        help="Number of news items to fetch (default: 10, max recommended: 20)",
-=======
         "--n", 
         type=int, 
         default=10, 
         help="Number of news items to fetch per API call (default: 10)"
->>>>>>> 483cff4d
     )
     parser.add_argument(
         "--out",
@@ -191,7 +184,7 @@
         type=str,
         nargs="+",
         default=None,
-        help="Optional list of companies to focus on (overrides default list)",
+        help="Optional list of companies to focus on (overrides default list)"
     )
     parser.add_argument(
         "--total",
@@ -218,28 +211,6 @@
 
     # Check if file exists to determine if we need to write header
     file_exists = os.path.exists(args.out)
-<<<<<<< HEAD
-
-    # Append to CSV file (or create new with header if doesn't exist)
-    with open(args.out, "a", encoding="utf-8", newline="") as f:
-        writer = csv.writer(f)
-
-        # Write header only if file is new
-        if not file_exists:
-            writer.writerow(["source_name", "source", "sentiment"])
-            print(f"✓ Created new file: {args.out}")
-        else:
-            print(f"✓ Appending to existing file: {args.out}")
-
-        # Write data rows
-        for source_name, article_summary, sentiment in rows:
-            writer.writerow([source_name, article_summary, sentiment])
-
-    print(f"  Added {len(rows)} news items")
-    print(
-        f"  Columns: source_name (publication) | source (article summary) | sentiment (<senti>...<reason>...)"
-    )
-=======
     
     # Write header if file doesn't exist
     if not file_exists:
@@ -295,7 +266,6 @@
     print(f"  Output file: {args.out}")
     print(f"  Columns: source_name (publication) | source (article summary) | sentiment (<senti>...<reason>...)")
     print(f"{'='*60}")
->>>>>>> 483cff4d
 
 
 if __name__ == "__main__":
